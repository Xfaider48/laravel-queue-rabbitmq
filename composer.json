{
  "name": "vladimir-yuldashev/laravel-queue-rabbitmq",
  "version": "5.4",
  "description": "RabbitMQ driver for Laravel Queue",
  "license": "MIT",
  "authors": [
    {
      "name": "Vladimir Yuldashev",
      "email": "misterio92@gmail.com"
    }
  ],
  "require": {
    "php": ">=5.6.4",
<<<<<<< HEAD
    "illuminate/support": "5.4.*",
    "illuminate/queue": "5.4.*",
=======
    "illuminate/database": "5.3.*",
    "illuminate/support": "5.3.*",
    "illuminate/queue": "5.3.*",
>>>>>>> f5bdc5fb
    "php-amqplib/php-amqplib": "2.6.*"
  },
  "require-dev": {
    "phpunit/phpunit": "^5.5",
    "mockery/mockery": "^0.9.5"
  },
  "autoload": {
    "psr-0": {
      "VladimirYuldashev\\LaravelQueueRabbitMQ": "src/"
    }
  },
  "minimum-stability": "dev",
  "prefer-stable": true
}<|MERGE_RESOLUTION|>--- conflicted
+++ resolved
@@ -11,14 +11,9 @@
   ],
   "require": {
     "php": ">=5.6.4",
-<<<<<<< HEAD
+    "illuminate/database": "5.4.*",
     "illuminate/support": "5.4.*",
     "illuminate/queue": "5.4.*",
-=======
-    "illuminate/database": "5.3.*",
-    "illuminate/support": "5.3.*",
-    "illuminate/queue": "5.3.*",
->>>>>>> f5bdc5fb
     "php-amqplib/php-amqplib": "2.6.*"
   },
   "require-dev": {
