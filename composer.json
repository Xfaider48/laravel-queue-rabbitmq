--- conflicted
+++ resolved
@@ -13,11 +13,7 @@
     "php": ">=5.5.9",
     "illuminate/support": "5.2.*",
     "illuminate/queue": "5.2.*",
-<<<<<<< HEAD
-    "videlalvaro/php-amqplib": "2.5.*"
-=======
     "php-amqplib/php-amqplib": "2.6.*"
->>>>>>> a404ea9f
   },
   "autoload": {
     "psr-0": {
