--- conflicted
+++ resolved
@@ -80,7 +80,6 @@
         $this->assertSame(0, Queue::size());
     }
 
-<<<<<<< HEAD
     public function test_push_bulk_raw(): void
     {
         $payload1 = Str::random();
@@ -108,10 +107,7 @@
         $this->assertSame(0, Queue::size());
     }
 
-    public function test_push(): void
-=======
     public function testPush(): void
->>>>>>> d6ae7804
     {
         Queue::push(new TestJob);
 
@@ -195,13 +191,9 @@
         $this->assertSame(0, Queue::size());
     }
 
-<<<<<<< HEAD
     #[TestWith([false])]
     #[TestWith([true])]
-    public function test_later(bool $useExpirationOnMessage): void
-=======
-    public function testLater(): void
->>>>>>> d6ae7804
+    public function testLater(bool $useExpirationOnMessage): void
     {
         $queueName = Str::random();
         // Make another connection
@@ -497,13 +489,25 @@
         $this->assertNull(Queue::pop());
     }
 
-<<<<<<< HEAD
+    public function testFailed(): void
+    {
+        Queue::push(new TestJob);
+
+        $job = Queue::pop();
+
+        $job->fail(new RuntimeException($job->resolveName().' has an exception.'));
+
+        sleep(1);
+
+        $this->assertSame(true, $job->hasFailed());
+        $this->assertSame(true, $job->isDeleted());
+        $this->assertSame(0, Queue::size());
+        $this->assertNull(Queue::pop());
+    }
+
     #[TestWith([false])]
     #[TestWith([true])]
-    public function test_push_retry(bool $enableRetries): void
-=======
-    public function testFailed(): void
->>>>>>> d6ae7804
+    public function testPushRetry(bool $enableRetries): void
     {
         // Make another connection
         $this->app['config']->set('queue.connections.rabbitmq2', $this->app['config']->get('queue.connections.rabbitmq'));
@@ -532,7 +536,7 @@
         }
     }
 
-    public function test_full_route_declare(): void
+    public function testFullRouteDeclare(): void
     {
         // Make another connection
         $this->app['config']->set('queue.connections.rabbitmq2', $this->app['config']->get('queue.connections.rabbitmq'));
