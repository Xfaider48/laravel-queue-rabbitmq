--- conflicted
+++ resolved
@@ -11,8 +11,4 @@
   - composer self-update
   - composer install --no-interaction
 script:
-<<<<<<< HEAD
-  - phpunit --no-coverage
-=======
-    - phpunit --no-coverage
->>>>>>> 7f5818a7
+    - phpunit --no-coverage